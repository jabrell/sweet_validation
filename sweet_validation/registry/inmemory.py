--- conflicted
+++ resolved
@@ -71,19 +71,14 @@
         Raises:
             KeyError: If the schema does not exist
         """
-<<<<<<< HEAD
         # ensure that new schema is valid
         self.schema_manager.validate_schema(schema)
-        for data_key in self.schema_manager.list_data_for_schema(key):
-            data = self.get_data(data_key)
-            self._validate_data(data=data, schema=schema)
-=======
         # TODO check data against schema
         # --> where is this done?
         for data_key in self.schema_manager.list_data_for_schema(key):
             data = self.get_data(data_key)
+            self._validate_data(data=data, schema=schema)
             logging.info(f"Data: {data} Schema: {schema}")
->>>>>>> 5d5d0cef
         # replacement
         self.schema_manager.replace_schema(key, schema)
 
